--- conflicted
+++ resolved
@@ -2,14 +2,11 @@
 pub mod cli;
 pub mod config;
 pub mod crypto;
-<<<<<<< HEAD
+pub mod network;
+pub mod http;
+mod database;
+pub mod api;
 pub mod logging;
-=======
-pub mod http;
->>>>>>> e069d184
-pub mod network;
-pub mod api;
-mod database;
 
 pub mod request {
     include!(concat!(env!("OUT_DIR"), "/broadcast.rs"));
