--- conflicted
+++ resolved
@@ -15,6 +15,7 @@
 bytes = "1.3.0"
 clap = { version = "4.0.32", features = ["derive"] }
 config = { version = "0.13", default-features = false, features = ["toml"] }
+chrono = "0.4.23"
 dirs = "4.0.0"
 ed25519-zebra = "3.1.0"
 futures = "0.3.18"
@@ -27,33 +28,20 @@
 tokio = { version = "1", features = ["full"] }
 tokio-stream = { version = "0.1", features = ["sync"] }
 tokio-util = { version = "0.7.4", features = ["full"] }
-<<<<<<< HEAD
-async-trait = "0.1.59"
-futures = "0.3.18"
-futures-util = "0.3.25"
+pretty_env_logger = "0.4"
+prost = "0.11.2"
+prost-types = "0.11.2"
+rand = "0.8.5"
+rand_chacha = { version = "0.3.1" }
+refinery = { version = "0.8.0", features = ["rusqlite"] }
+rusqlite = "0.28.0"
 serde = { version = "1.0", features = ["derive"] }
 serde_derive = "1.0.149"
-serde_json = "1.0.89"
-toml = "0.5.9"
-=======
-pretty_env_logger = "0.4"
->>>>>>> e069d184
-prost = "0.11.2"
-prost-types = "0.11.2"
-serde = { version = "1.0", features = ["derive"] }
-serde_derive = "1.0.149"
-rand = "0.8.5"
-rand_chacha = { version = "0.3.1" }
+serde_json = "1.0.91"
 toml = "0.5.9"
 tokio-tungstenite = "0.18.0"
-<<<<<<< HEAD
-chrono = "0.4.23"
-rusqlite = { version = "0.28.0", features = ["bundled"] }
-refinery = { version = "0.8.7", features = ["rusqlite-bundled"] }
-=======
 utoipa = { version = "2", features = ["actix_extras"] }
 utoipa-swagger-ui = { version = "2", features = ["actix-web"] }
->>>>>>> e069d184
 
 
 [dev-dependencies]
