## Ephemera - _lightweight_ reliable broadcast protocol

### General Info

* Accepts signed messages from clients which go to mempool
   *  Messages are signed by the client
* Puts the messages from mempool into a block and runs reliable broadcast protocol to disseminate the block
   * Blocks are signed by the node

<<<<<<< HEAD
### Websocket

Finalized blocks are sent to websocket subscribers

### Database

Finalized blocks are also stored in database
=======
# Trying out how to implement broadcast and consensus protocols
>>>>>>> 178ba784

Currently, it runs two versions of databases:
 * RocksDB
 * SQLite

It seems better to use RocksDB in the end.<|MERGE_RESOLUTION|>--- conflicted
+++ resolved
@@ -7,7 +7,15 @@
 * Puts the messages from mempool into a block and runs reliable broadcast protocol to disseminate the block
    * Blocks are signed by the node
 
-<<<<<<< HEAD
+
+#### How to run
+
+[README](../scripts/README.md)
+
+#### Example Target Application
+
+[README](../examples/http-ws/README.md)
+
 ### Websocket
 
 Finalized blocks are sent to websocket subscribers
@@ -15,12 +23,9 @@
 ### Database
 
 Finalized blocks are also stored in database
-=======
-# Trying out how to implement broadcast and consensus protocols
->>>>>>> 178ba784
 
 Currently, it runs two versions of databases:
  * RocksDB
  * SQLite
 
-It seems better to use RocksDB in the end.+It seems better to use RocksDB in the end...